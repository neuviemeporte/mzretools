#ifndef ANALYSIS_H
#define ANALYSIS_H

#include <string>
#include <vector>
#include <list>
#include <map>

#include "dos/types.h"
#include "dos/address.h"
#include "dos/registers.h"
#include "dos/instruction.h"
#include "dos/routine.h"

static constexpr RoutineId NULL_ROUTINE = 0;

// TODO: 
// - implement calculation of memory offsets based on register values from instruction operand type enum, allow for unknown values, see jump @ 0xab3 in hello.exe

// A destination (jump or call location) inside an analyzed executable
struct Destination {
    Address address;
    RoutineId routineId;
    bool isCall;
    RegisterState regs;

    Destination() : routineId(NULL_ROUTINE), isCall(false) {}
    Destination(const Address address, const RoutineId id, const bool call, const RegisterState &regs) : address(address), routineId(id), isCall(call), regs(regs) {}
    bool match(const Destination &other) const { return address == other.address && isCall == other.isCall; }
    bool isNull() const { return address.isNull(); }
    std::string toString() const;
};

// utility class for keeping track of the queue of potentially interesting Destinations, and which bytes in the executable have been visited already
class ScanQueue {
    friend class SystemTest;
    // memory map for marking which locations belong to which routines, value of 0 is undiscovered
    std::vector<RoutineId> visited; // TODO: store addresses from loaded exe in map, otherwise they don't match after analysis done if exe loaded at segment other than 0 
    Address start;
    Destination curSearch;
    std::list<Destination> queue;
    std::vector<RoutineEntrypoint> entrypoints;

public:
    ScanQueue(const Destination &seed);
    // search point queue operations
    Size size() const { return queue.size(); }
    bool empty() const { return queue.empty(); }
    Address startAddress() const { return start; }
    Destination nextPoint();
    bool hasPoint(const Address &dest, const bool call) const;
    bool saveCall(const Address &dest, const RegisterState &regs);
    bool saveJump(const Address &dest, const RegisterState &regs);
    // discovered locations operations
    Size routineCount() const { return entrypoints.size(); }
    std::string statusString() const;
    RoutineId getRoutineId(Offset off) const;
    void setRoutineId(Offset off, const Size length, RoutineId id = NULL_ROUTINE);
    RoutineId isEntrypoint(const Address &addr) const;
    std::vector<Routine> getRoutines() const;
    void dumpVisited(const std::string &path, const Offset start = 0, Size size = 0) const;

private:
    ScanQueue() {}
};

class OffsetMap {
    using MapSet = std::vector<SOffset>;
    Size maxData;
    std::map<Address, Address> codeMap;
    std::map<SOffset, MapSet> dataMap;
    std::map<SOffset, SOffset> stackMap;

public:
    // the argument is the maximum number of data segments, we allow as many alternate offset mappings 
    // for a particular offset as there are data segments in the executable. If there is no data segment,
    // then probably this is tiny model (DS=CS) and there is still at least one data segment.
    explicit OffsetMap(const Size maxData) : maxData(maxData > 0 ? maxData : 1) {}
    OffsetMap() : maxData(0) {}
    Address getCode(const Address &from) { return codeMap.count(from) ? codeMap[from] : Address{}; }
    void setCode(const Address &from, const Address &to) { codeMap[from] = to; }
    bool codeMatch(const Address from, const Address to);
    bool dataMatch(const SOffset from, const SOffset to);
    bool stackMatch(const SOffset from, const SOffset to);
    void resetStack() { stackMap.clear(); }

private:
    std::string dataStr(const MapSet &ms) const;
};

struct Branch {
    Address source, destination;
    bool isCall, isUnconditional;
};

// TODO: introduce true strict (now it's "not loose"), compare by opcode
struct AnalysisOptions {
    bool strict, ignoreDiff, noCall, variant;
    Size refSkip, tgtSkip;
    Address stopAddr;
<<<<<<< HEAD
    AnalysisOptions() : strict(true), ignoreDiff(false), noCall(false), variant(false), refSkip(0), tgtSkip(0) {}
=======
    std::string exclude;
    AnalysisOptions() : strict(true), ignoreDiff(false), noCall(false), variant(false), refSkip(0), objSkip(0) {}
>>>>>>> e75b67bf
};

// TODO: compare instructions, not string representations, allow wildcards in place of arguments, e.g. "mov ax, *"
class VariantMap {
private: 
    using Variant = std::vector<std::string>; // a variant is a bunch of strings representing one or more instructions in a sequence
    using Bucket = std::vector<Variant>; // a bucket is a bunch of variants, i.e. instructions or instructions sequences that are equivalent to each other
    std::vector<Bucket> buckets_;
    Size maxDepth_; // maximum depth, i.e. length of instruction sequence found in any bucket (worst case scenario to compare)

public:
    // a helper type returned as a comparison result
    struct MatchDepth {
        int left, right; // amount of instructions matched on the left and right as variants
        MatchDepth() : left(0), right(0) {}
        MatchDepth(const int left, const int right) : left(left), right(right) {}
        bool isMatch() const { return left != 0 && right != 0; }
    };
    VariantMap();
    explicit VariantMap(std::istream &str);
    explicit VariantMap(const std::string &path);
    Size maxDepth() const { return maxDepth_; }
    MatchDepth checkMatch(const Variant &left, const Variant &right);
    // for debugging
    void dump() const;

private:
    int find(const Variant &search, int bucket) const;
    void loadFromStream(std::istream &str);
};

<<<<<<< HEAD
// TODO: make testable, constructor from instruction data
class Executable {
    friend class SystemTest;
    const Memory code;
    Word loadSegment;
    Size codeSize;
    Address ep, stack;
    Block codeExtents;
    std::vector<Segment> segments;

    enum ComparisonResult { 
        CMP_MISMATCH,
        CMP_MATCH,    // full literal or logical match
        CMP_DIFFVAL,  // match with different literal value, might be allowed depending on options
        CMP_VARIANT,  // match with a variant of an instruction or a sequence of instructions
    };

    enum SkipType {
        SKIP_NONE,
        SKIP_REF,
        SKIP_TGT,
    };

public:
    explicit Executable(const MzImage &mz);
    Executable(const Word loadSegment, const std::vector<Byte> &data);
    const Address& entrypoint() const { return ep; }
    void setEntrypoint(const Address &addr);

    bool contains(const Address &addr) const { return codeExtents.contains(addr); }
    RoutineMap findRoutines();
    bool compareCode(const RoutineMap &map, const Executable &other, const AnalysisOptions &options);

private:
    struct Context {
        const Executable &target;
        const AnalysisOptions &options;
        Address refCsip, tgtCsip;
        OffsetMap offMap;
        Context(const Executable &target, const AnalysisOptions &opt, const Size maxData);
    };
    void init();
    void searchMessage(const Address &addr, const std::string &msg) const;
    Branch getBranch(const Instruction &i, const RegisterState &regs = {}) const;
    bool saveBranch(const Branch &branch, const RegisterState &regs, const Block &codeExtents, ScanQueue &sq) const;
    void applyMov(const Instruction &i, RegisterState &regs);

    ComparisonResult instructionsMatch(Context &ctx, const Instruction &ref, Instruction tgt);
    void storeSegment(const Segment &seg);
    void diffContext(const Context &ctx) const;
    void skipContext(const Context &ctx, Address refAddr, Address tgtAddr, Size refSkipped, Size tgtSkipped) const;
};

=======
>>>>>>> e75b67bf
#endif // ANALYSIS_H<|MERGE_RESOLUTION|>--- conflicted
+++ resolved
@@ -98,12 +98,8 @@
     bool strict, ignoreDiff, noCall, variant;
     Size refSkip, tgtSkip;
     Address stopAddr;
-<<<<<<< HEAD
+    std::string exclude;
     AnalysisOptions() : strict(true), ignoreDiff(false), noCall(false), variant(false), refSkip(0), tgtSkip(0) {}
-=======
-    std::string exclude;
-    AnalysisOptions() : strict(true), ignoreDiff(false), noCall(false), variant(false), refSkip(0), objSkip(0) {}
->>>>>>> e75b67bf
 };
 
 // TODO: compare instructions, not string representations, allow wildcards in place of arguments, e.g. "mov ax, *"
@@ -135,60 +131,4 @@
     void loadFromStream(std::istream &str);
 };
 
-<<<<<<< HEAD
-// TODO: make testable, constructor from instruction data
-class Executable {
-    friend class SystemTest;
-    const Memory code;
-    Word loadSegment;
-    Size codeSize;
-    Address ep, stack;
-    Block codeExtents;
-    std::vector<Segment> segments;
-
-    enum ComparisonResult { 
-        CMP_MISMATCH,
-        CMP_MATCH,    // full literal or logical match
-        CMP_DIFFVAL,  // match with different literal value, might be allowed depending on options
-        CMP_VARIANT,  // match with a variant of an instruction or a sequence of instructions
-    };
-
-    enum SkipType {
-        SKIP_NONE,
-        SKIP_REF,
-        SKIP_TGT,
-    };
-
-public:
-    explicit Executable(const MzImage &mz);
-    Executable(const Word loadSegment, const std::vector<Byte> &data);
-    const Address& entrypoint() const { return ep; }
-    void setEntrypoint(const Address &addr);
-
-    bool contains(const Address &addr) const { return codeExtents.contains(addr); }
-    RoutineMap findRoutines();
-    bool compareCode(const RoutineMap &map, const Executable &other, const AnalysisOptions &options);
-
-private:
-    struct Context {
-        const Executable &target;
-        const AnalysisOptions &options;
-        Address refCsip, tgtCsip;
-        OffsetMap offMap;
-        Context(const Executable &target, const AnalysisOptions &opt, const Size maxData);
-    };
-    void init();
-    void searchMessage(const Address &addr, const std::string &msg) const;
-    Branch getBranch(const Instruction &i, const RegisterState &regs = {}) const;
-    bool saveBranch(const Branch &branch, const RegisterState &regs, const Block &codeExtents, ScanQueue &sq) const;
-    void applyMov(const Instruction &i, RegisterState &regs);
-
-    ComparisonResult instructionsMatch(Context &ctx, const Instruction &ref, Instruction tgt);
-    void storeSegment(const Segment &seg);
-    void diffContext(const Context &ctx) const;
-    void skipContext(const Context &ctx, Address refAddr, Address tgtAddr, Size refSkipped, Size tgtSkipped) const;
-};
-
-=======
->>>>>>> e75b67bf
 #endif // ANALYSIS_H