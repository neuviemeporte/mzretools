--- conflicted
+++ resolved
@@ -18,34 +18,9 @@
 
 using namespace std;
 
-<<<<<<< HEAD
 #define UNKNOWN_DISPATCH unknown("dispatch")
 #define UNKNOWN_ILEN unknown("instr_length")
 
-// parity flag values for all possible 8-bit results, used as a lookup table
-// to avoid counting 1 bits after an arithmetic instruction 
-// (8086 only checks the lower 8 bits, even for 16bit results)
-static const Word parity_lookup[256] = {
-  1, 0, 0, 1, 0, 1, 1, 0, 0, 1, 1, 0, 1, 0, 0, 1,
-  0, 1, 1, 0, 1, 0, 0, 1, 1, 0, 0, 1, 0, 1, 1, 0,
-  0, 1, 1, 0, 1, 0, 0, 1, 1, 0, 0, 1, 0, 1, 1, 0,
-  1, 0, 0, 1, 0, 1, 1, 0, 0, 1, 1, 0, 1, 0, 0, 1,
-  0, 1, 1, 0, 1, 0, 0, 1, 1, 0, 0, 1, 0, 1, 1, 0,
-  1, 0, 0, 1, 0, 1, 1, 0, 0, 1, 1, 0, 1, 0, 0, 1,
-  1, 0, 0, 1, 0, 1, 1, 0, 0, 1, 1, 0, 1, 0, 0, 1,
-  0, 1, 1, 0, 1, 0, 0, 1, 1, 0, 0, 1, 0, 1, 1, 0,
-  0, 1, 1, 0, 1, 0, 0, 1, 1, 0, 0, 1, 0, 1, 1, 0,
-  1, 0, 0, 1, 0, 1, 1, 0, 0, 1, 1, 0, 1, 0, 0, 1,
-  1, 0, 0, 1, 0, 1, 1, 0, 0, 1, 1, 0, 1, 0, 0, 1,
-  0, 1, 1, 0, 1, 0, 0, 1, 1, 0, 0, 1, 0, 1, 1, 0,
-  1, 0, 0, 1, 0, 1, 1, 0, 0, 1, 1, 0, 1, 0, 0, 1,
-  0, 1, 1, 0, 1, 0, 0, 1, 1, 0, 0, 1, 0, 1, 1, 0,
-  0, 1, 1, 0, 1, 0, 0, 1, 1, 0, 0, 1, 0, 1, 1, 0,
-  1, 0, 0, 1, 0, 1, 1, 0, 0, 1, 1, 0, 1, 0, 0, 1
-};
-
-=======
->>>>>>> 3af53bd0
 static void cpuMessage(const string &msg) {
     cout << msg << endl;
 }
@@ -668,22 +643,13 @@
     case OP_XOR_Gb_Eb :
     case OP_XOR_Gv_Ev :
     case OP_XOR_AL_Ib :
-<<<<<<< HEAD
     case OP_XOR_AX_Iv : UNKNOWN_DISPATCH;
     case OP_CMP_Eb_Gb : 
-=======
-    case OP_XOR_AX_Iv : unknown();
-    case OP_CMP_Eb_Gb :
->>>>>>> 3af53bd0
     case OP_CMP_Ev_Gv :
     case OP_CMP_Gb_Eb :
     case OP_CMP_Gv_Ev :
     case OP_CMP_AL_Ib :
-<<<<<<< HEAD
     case OP_CMP_AX_Iv : instr_cmp(); break;
-=======
-    case OP_CMP_AX_Iv : instr_cmp();
->>>>>>> 3af53bd0
     case OP_INC_AX    :
     case OP_INC_CX    :
     case OP_INC_DX    :
@@ -836,10 +802,10 @@
     }
 }
 
-<<<<<<< HEAD
 void Cpu_8086::unknown(const string &stage) const {
     throw CpuError("Unknown opcode during "s + stage + " stage @ "s + regs_.csip().toString() + ": " + hexVal(opcode_));
-=======
+}
+
 void Cpu_8086::updateFlags() {
     static const Byte NIBBLE_CARRY = 0x10;
     static const Byte BYTE_SIGN = 0x80;
@@ -916,79 +882,25 @@
     }
 }
 
-void Cpu_8086::unknown() {
-    throw CpuError("Unknown opcode at address "s + regs_.csip().toString() + ": " + hexVal(opcode_));
->>>>>>> 3af53bd0
-}
-
 void Cpu_8086::instr_mov() {
     switch (opcode_) {
     case OP_MOV_Eb_Gb:
-<<<<<<< HEAD
-        r_src = modrmRegRegister(REG_GP8);
-        r_dst = modrmMemRegister(REG_GP8);
-        if (r_dst == REG_NONE) mem_->writeByte(modrmMemAddress(), regs_.bit8(r_src));
-        else regs_.bit8(r_dst) = regs_.bit8(r_src);
+        modrmStoreByte(regs_.bit8(modrmRegRegister(REG_GP8)));
         break;
     case OP_MOV_Ev_Gv:
-        r_src = modrmRegRegister(REG_GP16);
-        r_dst = modrmMemRegister(REG_GP16);
-        if (r_dst == REG_NONE) mem_->writeWord(modrmMemAddress(), regs_.bit16(r_src));
-        else regs_.bit16(r_dst) = regs_.bit16(r_src);
+        modrmStoreWord(regs_.bit16(modrmRegRegister(REG_GP16)));
         break;    
     case OP_MOV_Gb_Eb:
-        r_src = modrmMemRegister(REG_GP8);
-        r_dst = modrmRegRegister(REG_GP8);
-        if (r_src == REG_NONE) regs_.bit8(r_dst) = memByte(modrmMemAddress());
-        else regs_.bit8(r_dst) = regs_.bit8(r_src);
+        regs_.bit8(modrmRegRegister(REG_GP8)) = modrmGetByte();
         break;
     case OP_MOV_Gv_Ev:
-        r_src = modrmMemRegister(REG_GP16);
-        r_dst = modrmRegRegister(REG_GP16);
-        if (r_src == REG_NONE) regs_.bit16(r_dst) = memWord(modrmMemAddress());
-        else regs_.bit16(r_dst) = regs_.bit16(r_src);
+        regs_.bit16(modrmRegRegister(REG_GP16)) = modrmGetWord();
         break;    
     case OP_MOV_Ew_Sw:
-        r_src = modrmRegRegister(REG_SEG);
-        r_dst = modrmMemRegister(REG_GP16);
-        if (r_dst == REG_NONE) mem_->writeWord(modrmMemAddress(), regs_.bit16(r_src));
-        else regs_.bit16(r_dst) = regs_.bit16(r_src);
+        modrmStoreWord(regs_.bit16(modrmRegRegister(REG_SEG)));
         break;
     case OP_MOV_Sw_Ew:
-        r_src = modrmMemRegister(REG_GP16);
-        r_dst = modrmRegRegister(REG_SEG);
-        if (r_src == REG_NONE) regs_.bit16(r_dst) = memWord(modrmMemAddress());
-        else regs_.bit16(r_dst) = regs_.bit16(r_src);
-=======
-        modrm_ = ipByte(1);
-        modrmStoreByte(regs_.bit8(modrmRegRegister(REG_GP8)));
-        ipAdvance(modrmInstructionLength());
-        break;
-    case OP_MOV_Ev_Gv:
-        modrm_ = ipByte(1);
-        modrmStoreWord(regs_.bit16(modrmRegRegister(REG_GP16)));
-        ipAdvance(modrmInstructionLength());
-        break;    
-    case OP_MOV_Gb_Eb:
-        modrm_ = ipByte(1);
-        regs_.bit8(modrmRegRegister(REG_GP8)) = modrmGetByte();
-        ipAdvance(modrmInstructionLength());
-        break;
-    case OP_MOV_Gv_Ev:
-        modrm_ = ipByte(1);
-        regs_.bit16(modrmRegRegister(REG_GP16)) = modrmGetWord();
-        ipAdvance(modrmInstructionLength());
-        break;    
-    case OP_MOV_Ew_Sw:
-        modrm_ = ipByte(1);
-        modrmStoreWord(regs_.bit16(modrmRegRegister(REG_SEG)));
-        ipAdvance(modrmInstructionLength());
-        break;
-    case OP_MOV_Sw_Ew:
-        modrm_ = ipByte(1);
         regs_.bit16(modrmRegRegister(REG_SEG)) = modrmGetWord();
-        ipAdvance(modrmInstructionLength());
->>>>>>> 3af53bd0
         break;  
     case OP_MOV_AL_Ob:
         regs_.bit8(REG_AL) = memByte(SEG_OFFSET(regs_.bit16(REG_DS)) + ipWord(1));
@@ -1051,25 +963,10 @@
         regs_.bit16(REG_DI) = ipWord(1);
         break;    
     case OP_MOV_Eb_Ib:
-<<<<<<< HEAD
-        r_dst = modrmMemRegister(REG_GP8);
-        if (r_dst == REG_NONE) mem_->writeByte(modrmMemAddress(), ipByte(modrmInstructionLength()));
-        else regs_.bit8(r_dst) = ipByte(2);
+        modrmStoreByte(ipByte(modrmInstructionLength()));
         break;
     case OP_MOV_Ev_Iv:
-        r_dst = modrmMemRegister(REG_GP16);
-        if (r_dst == REG_NONE) mem_->writeWord(modrmMemAddress(), ipWord(modrmInstructionLength()));
-        else regs_.bit16(r_dst) = ipWord(2);
-=======
-        modrm_ = ipByte(1);
-        modrmStoreByte(ipByte(modrmInstructionLength()));
-        ipAdvance(modrmInstructionLength() + 1); // account for additional immediate operand
-        break;
-    case OP_MOV_Ev_Iv:
-        modrm_ = ipByte(1);
         modrmStoreWord(ipWord(modrmInstructionLength()));
-        ipAdvance(modrmInstructionLength() + 2); // account for additional immediate operand
->>>>>>> 3af53bd0
         break;    
     default: 
         throw CpuError("Unexpected opcode for MOV: " + hexVal(opcode_));
@@ -1088,83 +985,51 @@
         break;
     case OP_INTO:
         if (regs_.getFlag(FLAG_OVER)) int_->interrupt(4, regs_);
-<<<<<<< HEAD
-        break;    
-=======
-        ipAdvance(1);
-        break;
->>>>>>> 3af53bd0
+        break;    
     default: 
         throw CpuError("Unexpected opcode for INT: " + hexVal(opcode_));        
     }
 }
 
 void Cpu_8086::instr_cmp() {
-<<<<<<< HEAD
-    Register r_src, r_dst;
     switch (opcode_) {
     case OP_CMP_Eb_Gb:
-        r_src = modrmRegRegister(REG_GP8);
-        r_dst = modrmMemRegister(REG_GP8);
-        if (r_dst == REG_NONE) mem_->writeByte(modrmMemAddress(), regs_.bit8(r_src));
-        else regs_.bit8(r_dst) = regs_.bit8(r_src);
-    case OP_CMP_Ev_Gv :
-    case OP_CMP_Gb_Eb :
-    case OP_CMP_Gv_Ev :
-    case OP_CMP_AL_Ib :
-    case OP_CMP_AX_Iv : 
-    default: 
-        throw CpuError("Unexpected opcode for CMP: " + hexVal(opcode_));
-=======
-    switch (opcode_) {
-    case OP_CMP_Eb_Gb:
-        modrm_ = ipByte(1);
         byteOperand1_ = modrmGetByte();
         byteOperand2_ = regs_.bit8(modrmRegRegister(REG_GP8));
         byteResult_ = byteOperand1_ - byteOperand2_;
         updateFlags();
-        ipAdvance(modrmInstructionLength());
         break;
     case OP_CMP_Ev_Gv:
-        modrm_ = ipByte(1);
         wordOperand1_ = modrmGetWord();
         wordOperand2_ = regs_.bit16(modrmRegRegister(REG_GP16));
         wordResult_ = wordOperand1_ - wordOperand2_;
         updateFlags();
-        ipAdvance(modrmInstructionLength());
         break;    
     case OP_CMP_Gb_Eb:
-        modrm_ = ipByte(1);
         byteOperand1_ = regs_.bit8(modrmRegRegister(REG_GP8));
         byteOperand2_ = modrmGetByte();
         byteResult_ = byteOperand1_ - byteOperand2_;
         updateFlags();
-        ipAdvance(modrmInstructionLength());
         break;    
     case OP_CMP_Gv_Ev:
-        modrm_ = ipByte(1);
         wordOperand1_ = regs_.bit16(modrmRegRegister(REG_GP16));
         wordOperand2_ = modrmGetWord();
         wordResult_ = wordOperand1_ - wordOperand2_;
         updateFlags();
-        ipAdvance(modrmInstructionLength());
         break;        
     case OP_CMP_AL_Ib:
         byteOperand1_ = regs_.bit8(REG_AL);
         byteOperand2_ = ipByte(1);
         byteResult_ = byteOperand1_ - byteOperand2_;
         updateFlags();
-        ipAdvance(2);
         break;
     case OP_CMP_AX_Iv:
         wordOperand1_ = regs_.bit16(REG_AX);
         wordOperand2_ = ipWord(1);
         wordResult_ = wordOperand1_ - wordOperand2_;
         updateFlags();
-        ipAdvance(3);
         break;    
     default: 
         throw CpuError("Unexpected opcode for CMP: " + hexVal(opcode_));    
->>>>>>> 3af53bd0
     }
 }