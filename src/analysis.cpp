#include "dos/analysis.h"
#include "dos/opcodes.h"
#include "dos/output.h"
#include "dos/util.h"
#include "dos/error.h"
#include "dos/executable.h"

#include <iostream>
#include <istream>
#include <sstream>
#include <algorithm>
#include <fstream>
#include <string>
#include <cstring>

using namespace std;

OUTPUT_CONF(LOG_ANALYSIS)

void searchMessage(const Address &addr, const string &msg) {
    output(addr.toString() + ": " + msg, LOG_ANALYSIS, LOG_DEBUG);
}

string Destination::toString() const {
    ostringstream str;
    str << "[" << address.toString() << " / " << routineId << " / " << (isCall ? "call" : "jump") << "]";
    return str.str();
}

ScanQueue::ScanQueue(const Address &origin, const Size codeSize, const Destination &seed, const std::string name) :
    visited(codeSize, NULL_ROUTINE),
    origin(origin)
{
    debug("Initializing queue, origin: " + origin.toString() + ", size = " + to_string(codeSize) + ", seed: " + seed.toString() + ", name: '" + name + "'");
    queue.push_front(seed);
    RoutineEntrypoint ep{seed.address, seed.routineId, true};
    if (!name.empty()) ep.name = name;
    entrypoints.push_back(ep);
}

string ScanQueue::statusString() const { 
    return "[r"s + to_string(curSearch.routineId) + "/q" + to_string(size()) + "]"; 
} 

RoutineId ScanQueue::getRoutineId(Offset off) const {
    assert(off >= origin.toLinear());
    off -= origin.toLinear();
    assert(off < visited.size());
    return visited.at(off); 
}

void ScanQueue::setRoutineId(Offset off, const Size length, RoutineId id) {
    if (id == NULL_ROUTINE) id = curSearch.routineId;
    assert(off >= origin.toLinear());
    off -= origin.toLinear();
    assert(off < visited.size());
    fill(visited.begin() + off, visited.begin() + off + length, id);
}

Destination ScanQueue::nextPoint() {
    if (!empty()) {
        curSearch = queue.front();
        queue.pop_front();
    }
    return curSearch;
}

bool ScanQueue::hasPoint(const Address &dest, const bool call) const {
    Destination findme(dest, 0, call, RegisterState());
    const auto &it = std::find_if(queue.begin(), queue.end(), [&](const Destination &p){
        return p.match(findme);
    });
    return it != queue.end();
};

RoutineId ScanQueue::isEntrypoint(const Address &addr) const {
    const auto &found = std::find(entrypoints.begin(), entrypoints.end(), addr);
    if (found != entrypoints.end()) return found->id;
    else return NULL_ROUTINE;
}

RoutineEntrypoint ScanQueue::getEntrypoint(const std::string &name) {
    const auto &found = std::find_if(entrypoints.begin(), entrypoints.end(), [&](const RoutineEntrypoint &ep){
        return ep.name == name;
    });
    if (found != entrypoints.end()) return *found;
    return {};
}

// return the set of routines found by the queue, these will only have the entrypoint set and an automatic name generated
vector<Routine> ScanQueue::getRoutines() const {
    auto routines = vector<Routine>{routineCount()};
    for (const auto &ep : entrypoints) {
        auto &r = routines.at(ep.id - 1);
        // initialize routine extents with entrypoint address
        r.extents = Block(ep.addr);
        r.near = ep.near;
        if (!ep.name.empty()) r.name = ep.name;
        // assign automatic names to routines
        else if (ep.addr == originAddress()) r.name = "start";
        else r.name = "routine_"s + to_string(ep.id);
    }
    return routines;
}

// TODO: proper segments
vector<Block> ScanQueue::getUnvisited() const {
    vector<Block> ret;
    Offset off = 0;
    Block curBlock;
    // iterate over contents of visited map
    for (const RoutineId id : visited) {
        off += 1;
        if (id == NULL_ROUTINE && !curBlock.begin.isValid()) { 
            // switching to unvisited, open new block
            curBlock.begin = Address{off};
        }
        else if (id != NULL_ROUTINE && curBlock.begin.isValid()) { 
            // switching to visited, close current block if open
            curBlock.end = Address{off - 1};
            ret.push_back(curBlock);
            curBlock = Block();
        }
    }

    return ret;
}

// function call, create new routine at destination if either not visited, 
// or visited but destination was not yet discovered as a routine entrypoint and this call now takes precedence and will replace it
bool ScanQueue::saveCall(const Address &dest, const RegisterState &regs, const bool near, const std::string name) {
    if (!dest.isValid()) return false;
    RoutineId destId = isEntrypoint(dest);
    if (destId != NULL_ROUTINE) 
        debug("Address "s + dest.toString() + " already registered as entrypoint for routine " + to_string(destId));
    else if (hasPoint(dest, true)) 
        debug("Search queue already contains call to address "s + dest.toString());
    else { // not a known entrypoint and not yet in queue
        destId = getRoutineId(dest.toLinear());
        RoutineId newRoutineId = routineCount() + 1;
        if (destId == NULL_ROUTINE)
            debug("call destination not belonging to any routine, claiming as entrypoint for new routine, id " + to_string(newRoutineId));
        else 
            debug("call destination belonging to routine " + to_string(destId) + ", reclaiming as entrypoint for new routine, id " + to_string(newRoutineId));
        queue.emplace_back(Destination(dest, newRoutineId, true, regs));
        RoutineEntrypoint ep{dest, newRoutineId, near};
        if (!name.empty()) ep.name = name;
        entrypoints.push_back(ep);
        return true;
    }
    return false;
}

// conditional jump, save as destination to be investigated, belonging to current routine
bool ScanQueue::saveJump(const Address &dest, const RegisterState &regs) {
    const RoutineId destId = getRoutineId(dest.toLinear());
    if (destId != NULL_ROUTINE) 
        debug("Jump destination already visited from routine "s + to_string(destId));
    else if (hasPoint(dest, false))
        debug("Queue already contains jump to address "s + dest.toString());
    else { // not claimed by any routine and not yet in queue
        debug("Jump destination not yet visited, scheduled visit from routine " + to_string(curSearch.routineId) + ", queue size = " + to_string(size()));
        queue.emplace_front(Destination(dest, curSearch.routineId, false, regs));
        return true;
    }
    return false;
}

bool ScanQueue::saveBranch(const Branch &branch, const RegisterState &regs, const Block &codeExtents) {
    if (!branch.destination.isValid())
        return false;

    if (codeExtents.contains(branch.destination)) {
        bool ret;
        if (branch.isCall) 
            ret = saveCall(branch.destination, regs, branch.isNear); 
        else 
            ret = saveJump(branch.destination, regs);
        return ret;
    }
    else {
        searchMessage(branch.source, "branch destination outside code boundaries: "s + branch.destination.toString());
    }
    return false; 
}

// This is very slow!
void ScanQueue::dumpVisited(const string &path) const {
    // dump map to file for debugging
    ofstream mapFile(path);
    mapFile << "      ";
    for (int i = 0; i < 16; ++i) mapFile << hex << setw(5) << setfill(' ') << i << " ";
    mapFile << endl;
<<<<<<< HEAD
    Offset start = origin.toLinear();
    Size size = visited.size();
=======
    const Offset start = origin.toLinear();
    const Size size = visited.size();
>>>>>>> 7c302274
    info("Dumping visited map of size "s + hexVal(size) + " starting at " + hexVal(start) + " to " + path);
    for (Offset mapOffset = start; mapOffset < start + size; ++mapOffset) {
        const auto id = getRoutineId(mapOffset);
        //debug(hexVal(mapOffset) + ": " + to_string(m));
        const Offset printOffset = mapOffset - start;
        if (printOffset % 16 == 0) {
            if (printOffset != 0) mapFile << endl;
            mapFile << hex << setw(5) << setfill('0') << printOffset << " ";
        }
        mapFile << dec << setw(5) << setfill(' ') << id << " ";
    }
}

void ScanQueue::dumpEntrypoints() const {
    debug("Scan queue contains " + to_string(entrypoints.size()) + " entrypoints");
    for (const auto &ep : entrypoints) {
        debug(ep.toString());
    }
}

bool OffsetMap::codeMatch(const Address from, const Address to) {
    if (!(from.isValid() && to.isValid()))
        return false;

    // mapping already exists
    if (codeMap.count(from) > 0) {
        auto &found = codeMap[from];
        if (found == to) {
            debug("Existing code address mapping " + from.toString() + " -> " + to.toString() + " matches");
            return true;
        }
        debug("Existing code address mapping " + from.toString() + " -> " + found.toString() + " conflicts with " + to.toString());
        return false;
    }
    // otherwise save new mapping
    debug("Registering new code address mapping: " + from.toString() + " -> " + to.toString());
    codeMap[from] = to;
    return true;    
}

bool OffsetMap::dataMatch(const SOffset from, const SOffset to) {
    auto &mappings = dataMap[from];
    // matching mapping already exists in map
    if (std::find(begin(mappings), end(mappings), to) != mappings.end()) {
        debug("Existing data offset mapping " + hexVal(from) + " -> " + dataStr(mappings) + " matches");
        return true;
    }
    // mapping does not exist, but still room left, so save it and carry on
    else if (mappings.size() < maxData) {
        debug("Registering new data offset mapping: " + hexVal(from) + " -> " + hexVal(to));
        mappings.push_back(to);
        return true;
    }
    // no matching mapping and limit already reached
    else {
        debug("Existing data offset mapping " + hexVal(from) + " -> " + dataStr(mappings) + " conflicts with " + hexVal(to));
        return false;
    }
}

bool OffsetMap::stackMatch(const SOffset from, const SOffset to) {
    // mapping already exists
    if (stackMap.count(from) > 0) {
        if (stackMap[from] == to) {
            debug("Existing stack offset mapping " + hexVal(from) + " -> " + hexVal(to) + " matches");
            return true;
        }
        return false;
    }
    // otherwise save new mapping
    debug("Registering new stack offset mapping: " + hexVal(from) + " -> " + hexVal(to));
    stackMap[from] = to;
    return true;
}

std::string OffsetMap::dataStr(const MapSet &ms) const {
    ostringstream str;
    int idx = 0;
    for (SOffset o : ms) {
        if (idx != 0) str << "/";
        str << hexVal(o);
    }
    return str.str();
}

VariantMap::VariantMap() {
}

VariantMap::VariantMap(std::istream &str) {
    loadFromStream(str);
}

VariantMap::VariantMap(const std::string &path) {
    auto stat = checkFile(path);
    if (!stat.exists) throw ArgError("Variant map file does not exist: " + path);
    ifstream file{path};
    loadFromStream(file);
}

VariantMap::MatchDepth VariantMap::checkMatch(const VariantMap::Variant &left, const VariantMap::Variant &right) {
    if (left.empty() || right.empty()) throw ArgError("Empty argument to variant match check");
    // check to see if there is a bucket containing the left (reference) variant, i.e. whether there is a variant of this instruction or sequence of instructions
    int bucketIdx, leftFound = 0;
    for (bucketIdx = 0; bucketIdx < buckets_.size(); ++bucketIdx) {
        if ((leftFound = find(left, bucketIdx)) != 0) break;
    }
    if (leftFound == 0) return {}; // left instruction has no known variants, return no match
    // try to find the right instruction or sequence of instructions in the same bucket
    int rightFound = find(right, bucketIdx);
    if (rightFound == 0) return {}; // right instruction has no variant registered in the same bucket as the left instruction, return no match
    return {leftFound, rightFound}; // return positive match with corresponding instruction sequence lengths
}

void VariantMap::dump() const {
    debug("variant map, max depth = " + to_string(maxDepth()));
    int bucketno = 0;
    for (const auto &bucket : buckets_) {
        debug("bucket " + to_string(bucketno) + ": ");
        int variantno = 0;
        for (const auto &variant : bucket) {
            ostringstream varstr;
            varstr << "variant " << variantno << ": ";
            int instructionno = 0;
            for (const auto &instruction : variant) {
                if (instructionno > 0) varstr << " - ";
                varstr << "'" << instruction << "'";
                instructionno++;
            }
            debug(varstr.str());
            variantno++;
        }
        bucketno++;
    }
}

// search a specific bucket for a match against a variant search, return the number of instructions that a matching variant was found having, or zero if none was found
int VariantMap::find(const Variant &search, int bucketno) const {
    debug("looking for search item of size " + to_string(search.size()) + " in bucket " + to_string(bucketno));
    const auto &bucket = buckets_[bucketno];
    for (const auto &variant : bucket) {
        debug("matching against variant of size " + to_string(variant.size()));
        if (search.size() < variant.size()) {
            debug("search item too small (" + to_string(search.size()) + ") to check against variant (" + to_string(variant.size()) + ")");
            continue;
        }
        size_t searchIdx = 0;
        bool match = true;
        for (const auto &instrStr : variant) {
            if (search[searchIdx++] != instrStr) { 
                debug("failed comparison on index " + to_string(searchIdx-1) + ": '" + search[searchIdx-1] + "' != '" + instrStr + "'");
                match = false; 
                break; 
            } 
        }
        if (match) {
            debug("matched with size " + to_string(variant.size()));
            return variant.size();
        }
    }
    return 0;
}

void VariantMap::loadFromStream(std::istream &str) {
    string bucketLine;
    Size maxDepth = 0;
    // iterate over lines, each is a bucket of equivalent instruction variants
    while (safeGetline(str, bucketLine)) {
        // skip over empty and comment lines
        if (bucketLine.empty() || bucketLine[0] == '#') continue;
        Bucket bucket;
        // iterate over slash-separated strings on a line, each is a variant
        for (const auto &variantString : splitString(bucketLine, '/')) {
            // a variant starts and ends with a quote
            Variant variant = splitString(variantString, ';');
            if (variant.empty()) throw ParseError("Empty variant string: " + variantString);
            if (variant.size() > maxDepth) maxDepth = variant.size();
            bucket.push_back(variant);
        }
        if (!bucket.empty()) buckets_.push_back(bucket);
    }
    maxDepth_ = maxDepth;
}

static void applyMov(const Instruction &i, RegisterState &regs, Executable &exe) {
    // we only care about mov-s into registers
    if (i.iclass != INS_MOV || !operandIsReg(i.op1.type)) return;

    const Register dest = i.op1.regId();
    bool set = false;
    // mov reg, imm
    if (operandIsImmediate(i.op2.type)) {
        switch(i.op2.size) {
        case OPRSZ_BYTE: 
            regs.setValue(dest, i.op2.immval.u8); 
            set = true; 
            break;
        case OPRSZ_WORD: 
            regs.setValue(dest, i.op2.immval.u16);
            set = true; 
            break;
        }
    }
    // mov reg, reg
    else if (operandIsReg(i.op2.type) && regs.isKnown(i.op2.regId())) {
        const Register src = i.op2.regId();
        regs.setValue(dest, regs.getValue(src));
        set = true;
    }
    // mov reg, mem
    else if (operandIsMemImmediate(i.op2.type)) {
        const Register segReg = prefixRegId(i.prefix);
        // ignore data located in the stack segment, it's not reliable even if within code extents
        if (segReg == REG_SS || !regs.isKnown(segReg)) return;
        auto &code = exe.getCode();
        Address srcAddr(regs.getValue(segReg), i.op2.immval.u16);
        if (exe.contains(srcAddr)) {
            switch(i.op2.size) {
            case OPRSZ_BYTE:
                searchMessage(i.addr, "source address for byte: " + srcAddr.toString());
                regs.setValue(dest, code.readByte(srcAddr)); 
                set = true;
                break;
            case OPRSZ_WORD:
                searchMessage(i.addr, "source address for word: " + srcAddr.toString());
                regs.setValue(dest, code.readWord(srcAddr));
                set = true;
                break;
            }
        }
        else searchMessage(i.addr, "mov source address outside code extents: "s + srcAddr.toString());
    }
    if (set) {
        searchMessage(i.addr, "executed move to register: "s + i.toString());
        if (i.op1.type == OPR_REG_DS) exe.storeSegment(Segment::SEG_DATA, regs.getValue(REG_DS));
        else if (i.op1.type == OPR_REG_SS) exe.storeSegment(Segment::SEG_STACK, regs.getValue(REG_SS));
    }    
}

// TODO: include information of existing address mapping contributing to a match/mismatch in the output
// TODO: make jump instructions compare the match with the relative offset value
static string compareStatus(const Instruction &i1, const Instruction &i2, const bool align, InstructionMatch match = INS_MATCH_ERROR) {
    static const int ALIGN = 50;
    string status;
    if (i1.isValid()) {
        status = i1.addr.toString() + ": " + i1.toString(align);
    }
    if (!i2.isValid()) return status;

    if (align && status.length() < ALIGN) status.append(ALIGN - status.length(), ' ');
    if (i1.isValid()) {
        if (match == INS_MATCH_ERROR) match = i1.match(i2);
        switch (match) {
        case INS_MATCH_FULL:     status += " == "; break;
        case INS_MATCH_DIFF:     status += " ~~ "; break;
        case INS_MATCH_DIFFOP1:  status += " ~= "; break;
        case INS_MATCH_DIFFOP2:  status += " =~ "; break;
        case INS_MATCH_MISMATCH: status += " != "; break; 
        }
    }
    else status.append(4, ' ');
    status += i2.addr.toString() + ": " + i2.toString(align);
    return status;
}

// explore the code without actually executing instructions, discover routine boundaries
// TODO: identify routines through signatures generated from OMF libraries
// TODO: trace usage of bp register (sub/add) to determine stack frame size of routines
// TODO: store references to potential jump tables (e.g. jmp cs:[bx+0xc08]), if unclaimed after initial search, try treating entries as pointers and run second search before coalescing blocks?
RoutineMap Analyzer::findRoutines(Executable &exe) {
    RegisterState initRegs{exe.entrypoint(), exe.stackAddr()};
    
    debug("initial register values:\n"s + initRegs.toString());
    // queue for BFS search
    scanQueue = ScanQueue{exe.loadAddr(), exe.size(), Destination(exe.entrypoint(), 1, true, initRegs)};
    info("Analyzing code within extents: "s + exe.extents());
 
    // iterate over entries in the search queue
    while (!scanQueue.empty()) {
        // get a location from the queue and jump to it
        const Destination search = scanQueue.nextPoint();
        Address csip = search.address;
        searchMessage(csip, "--- starting search at new location for routine " + to_string(search.routineId) + ", call: "s + to_string(search.isCall) + ", queue = " + to_string(scanQueue.size()));
        RegisterState regs = search.regs;
        regs.setValue(REG_CS, csip.segment);
        exe.storeSegment(Segment::SEG_CODE, csip.segment);
        // iterate over instructions at current search location in a linear fashion, until an unconditional jump or return is encountered
        while (true) {
            if (!exe.contains(csip))
                throw AnalysisError("Advanced past loaded code extents: "s + csip.toString());
            // check if this location was visited before
            const auto rid = scanQueue.getRoutineId(csip.toLinear());
            if (rid != NULL_ROUTINE) {
                // make sure we do not steamroll over previously explored instructions from a wild jump (a call has precedence)
                if (!search.isCall) {
                    searchMessage(csip, "location already claimed by routine "s + to_string(rid) + " and search point did not originate from a call, halting scan");
                    break;
                }
            }
            const auto isEntry = scanQueue.isEntrypoint(csip);
            // similarly, protect yet univisited locations which are however recognized as routine entrypoints, unless visiting from a matching routine id
            if (isEntry != NULL_ROUTINE && isEntry != search.routineId) {
                searchMessage(csip, "location marked as entrypoint for routine "s + to_string(isEntry) + " while scanning from " + to_string(search.routineId) + ", halting scan");
                break;
            }
            Instruction i(csip, exe.codePointer(csip));
            regs.setValue(REG_IP, csip.offset);
            // mark memory map items corresponding to the current instruction as belonging to the current routine
            scanQueue.setRoutineId(csip.toLinear(), i.length);
            // interpret the instruction
            if (i.isBranch()) {
                const Branch branch = getBranch(exe, i, regs);
                // if the destination of the branch can be established, place it in the search queue
                scanQueue.saveBranch(branch, regs, exe.extents());
                // even if the branch destination is not known, we cannot keep scanning here if it was unconditional
                if (branch.isUnconditional) {
                    searchMessage(csip, "routine scan interrupted by unconditional branch");
                    break;
                }
            }
            else if (i.isReturn()) {
                // TODO: check if return matches entrypoint type (near/far), warn otherwise
                searchMessage(csip, "routine scan interrupted by return");
                break;
            }
            else if (i.iclass == INS_MOV) {
                applyMov(i, regs, exe);
            }
            else {
                for (Register r : i.touchedRegs()) {
                    regs.setUnknown(r);
                }
            }
            // advance to next instruction
            csip += i.length;
        } // next instructions
    } // next address from search queue
    info("Done analyzing code");
#ifdef DEBUG
    scanQueue.dumpVisited("routines.visited", SEG_TO_OFFSET(loadSegment), codeSize);
#endif

    // create routine map from contents of search queue
    auto ret = RoutineMap{scanQueue, exe.getSegments(), exe.getLoadSegment(), exe.size()};
    // TODO: stats like for compare
    return ret;
}

void Analyzer::checkMissedRoutines(const RoutineMap &refMap) {
    // update set of missed routines
    calculateStats(refMap);
    const Size missedCount = missedNames.size();
    if (missedCount == 0) {
        debug("No missed routines detected");
        return;
    }
<<<<<<< HEAD
    verbose("Discovered " + to_string(missedCount) + " missed routines, pushing to search queue");
=======
    debug("Adding " + to_string(missedNames.size()) + " missed routines to queue");
>>>>>>> 7c302274
    // go over missed routines, manually insert entrypoints into comparison location queue
    for (const auto &rn : missedNames) {
        const Routine mr = refMap.getRoutine(rn);
        if (!mr.isValid()) throw LogicError("Unable to find missed routine " + rn + " in routine map");
        verbose("Inserting routine " + mr.name + " into queue, entrypoint: " + mr.entrypoint().toString());
        scanQueue.saveCall(mr.entrypoint(), {}, mr.near);
    }
}

Address Analyzer::findTargetLocation(const Executable &ref, const Executable &tgt) {
    Address ret;
    ByteString searchString;
    Address seqEnd = refCsip;
    Instruction curInstr{seqEnd, ref.codePointer(seqEnd)};
    curInstr.pattern()
    refCsip


    return ret;
}

static constexpr RoutineId VISITED_ID = 1;

// TODO: implement register value tracing like in findRoutines
bool Analyzer::compareCode(const Executable &ref, Executable &tgt, const RoutineMap &refMap) {
    verbose("Comparing code between reference (entrypoint "s + ref.entrypoint().toString() + ") and target (entrypoint " + tgt.entrypoint().toString() + ") executables");
    debug("Routine map of reference binary has " + to_string(refMap.routineCount()) + " entries");
    RoutineMap tgtMap{tgt.size()};
    offMap = OffsetMap{refMap.segmentCount(Segment::SEG_DATA)};
    scanQueue = ScanQueue{ref.loadAddr(), ref.size(), Destination(ref.entrypoint(), VISITED_ID, true, {})};
    // find name of entrypoint routine for seeding the target queue
    const Routine epr = refMap.getRoutine(ref.entrypoint());
    string eprName;
    if (epr.isValid()) {
        eprName = epr.name;
        debug("Found entrypoint routine: " + eprName);
    }
    tgtQueue = ScanQueue{tgt.loadAddr(), tgt.size(), Destination(tgt.entrypoint(), VISITED_ID, true, {}), eprName};
    // map of equivalent addresses in the compared binaries, seed with the two entrypoints
    offMap.setCode(ref.entrypoint(), tgt.entrypoint());
    routineNames.clear();
    excludedNames.clear();
    bool success = true;
    // iterate over queue of comparison locations
    while (!scanQueue.empty()) {
        // get next location for linear scan and comparison of instructions from the front of the queue,
        // to visit functions in the same order in which they were first encountered
        const Destination compare = scanQueue.nextPoint();
        verbose("New search location "s + compare.address.toString() + ", queue size = " + to_string(scanQueue.size()));
        // when entering a routine, forget all the current stack offset mappings
        if (compare.isCall) {
            offMap.resetStack();
        }
        refCsip = compare.address;
        if (options.stopAddr.isValid() && refCsip >= options.stopAddr) {
            verbose("Reached stop address: " + refCsip.toString());
            break;
        }        
        if (scanQueue.getRoutineId(refCsip.toLinear()) != NULL_ROUTINE) {
            debug("Location already compared, skipping");
            continue;
        }
        // get corresponding address in target binary, try to search by opcodes if not present in offset map
        tgtCsip = offMap.getCode(refCsip);
        if (!tgtCsip.isValid() && !(tgtCsip = findTargetLocation()).isValid()) {
            error("Could not find equivalent address for "s + refCsip.toString() + " in address map for target executable");
            success = false;
            break;
        }
        tgt.storeSegment(Segment::SEG_CODE, tgtCsip.segment);
        routine = {"unknown", {}};
        Size routineCount = 0;
        if (!refMap.empty()) { // comparing with a map
            routine = refMap.getRoutine(refCsip);
            // make sure we are inside a reachable block of a know routine from reference binary
            if (!routine.isValid()) {
                error("Could not find address "s + refCsip.toString() + " in routine map");
                success = false;
                break;
            }
            routineNames.insert(routine.name);
            compareBlock = routine.blockContaining(compare.address);
            if (routine.ignore || (routine.assembly && !options.checkAsm)) {
                verbose("--- Skipping excluded routine " + routine.toString(false) + " @"s + refCsip.toString() + ", block " + compareBlock.toString(true) +  ", target @" + tgtCsip.toString());
                excludedNames.insert(routine.name);
                continue;
            }
            verbose("--- Now @"s + refCsip.toString() + ", routine " + routine.toString(false) + ", block " + compareBlock.toString(true) +  ", target @" + tgtCsip.toString());
            // // try to get get equivalent routine from target map, create one if it doesn't exist yet
            Routine &tgtRoutine = tgtMap.getMutableRoutine(routine.name);
            targetBlock = tgtRoutine.blockContaining(tgtCsip);
            if (!targetBlock.isValid()) {
                targetBlock = Block(tgtCsip);
                debug("Opened target block at " + tgtCsip.toString() + " for routine " + tgtRoutine.name);
                // we are at the entrypoint, so mark it as such in the target routine also
                if (refCsip == routine.entrypoint()) {
                    debug("Marking as target routine entrypoint");
                    tgtRoutine.extents.begin = targetBlock.begin;
                }
            }
        }
        // TODO: consider dropping this "feature"
        else { // comparing without a map
            verbose("--- Comparing reference @ "s + refCsip.toString() + " to target @" + tgtCsip.toString());
        }

        // keep comparing subsequent instructions from current search queue location between the reference and target binary
        if (!comparisonLoop(ref, tgt, refMap, tgtMap)) {
            success = false;
            break;
        }

        // before terminating, check for any routines missed from the reference map
        if (scanQueue.empty()) checkMissedRoutines(refMap);
    } // iterate over comparison location queue

    if (success) {
        verbose(output_color(OUT_GREEN) + "Comparison result: match" + output_color(OUT_DEFAULT));
        comparisonSummary(ref, refMap, true);
    }
    // save target map file regardless of comparison result (can be incomplete)
    const string tgtMapPath = replaceExtension(options.mapPath, "tgt");
    if (!tgtMapPath.empty()) {
        tgtQueue.dumpVisited("queue.visited");
        tgtMap = RoutineMap{tgtQueue, tgt.getSegments(), tgt.getLoadSegment(), tgt.size()};
        //tgtMap.setSegments(tgt.getSegments());
        //tgtMap.order();
        info("Saving target map to " + tgtMapPath);
        tgtMap.save(tgtMapPath, 0, true);
    }
    return success;
}

bool Analyzer::skipAllowed(const Instruction &refInstr, Instruction tgtInstr) {
    // first try skipping in the reference executable, skipping returns is not allowed
    if (refSkipCount + 1 <= options.refSkip && !refInstr.isReturn()) {
        // save original reference position for rewind
        if (refSkipCount == 0) refSkipOrigin = refCsip;
        skipType = SKIP_REF;
        refSkipCount++;
        return true;
    }
    // no more skips allowed in reference, try skipping target executable
    else if (tgtSkipCount + 1 <= options.tgtSkip && !tgtInstr.isReturn()) {
        // save original target position for skip context display
        if (tgtSkipCount == 0) tgtSkipOrigin = tgtCsip;
        skipType = SKIP_TGT;
        // performing a skip in the target executable resets the allowed reference skip count
        refSkipCount = 0;
        tgtSkipCount++;
        return true;
    }
    // ran out of allowed skips in both executables
    return false;
}

bool Analyzer::compareInstructions(const Executable &ref, const Executable &tgt, const Instruction &refInstr, Instruction tgtInstr) {
    skipType = SKIP_NONE;
    matchType = instructionsMatch(ref, tgt, refInstr, tgtInstr);
    switch (matchType) {
    case CMP_MATCH:
        // display skipped instructions if there were any before this match
        if (refSkipCount || tgtSkipCount) {
            skipContext(ref, tgt);
            // an instruction match resets the allowed skip counters
            refSkipCount = tgtSkipCount = 0;
            refSkipOrigin = tgtSkipOrigin = Address();
        }
        verbose(compareStatus(refInstr, tgtInstr, true));
        break;
    case CMP_MISMATCH:
        // attempt to skip a mismatch, if permitted by the options
        if (!skipAllowed(refInstr, tgtInstr)) {
            // display skipped instructions if there were any before this mismatch
            if (refSkipCount || tgtSkipCount) {
                skipContext(ref, tgt);
            }
            verbose(output_color(OUT_RED) + compareStatus(refInstr, tgtInstr, true) + output_color(OUT_DEFAULT));
            error("Instruction mismatch in routine " + routine.name + " at " + compareStatus(refInstr, tgtInstr, false));
            diffContext(ref, tgt);
            return false;
        }
        break;
    case CMP_DIFFVAL:
        verbose(output_color(OUT_YELLOW) + compareStatus(refInstr, tgtInstr, true) + output_color(OUT_DEFAULT));
        break;
    case CMP_DIFFTGT:
        verbose(output_color(OUT_BRIGHTRED) + compareStatus(refInstr, tgtInstr, true) + output_color(OUT_DEFAULT));
        break;
    }
    return true;
}

void Analyzer::advanceComparison(const Instruction &refInstr, Instruction tgtInstr) {
    switch (matchType) {
    case CMP_MISMATCH:
        // if the instructions did not match and we still got here, that means we are in difference skipping mode, 
        debug(compareStatus(refInstr, tgtInstr, false, INS_MATCH_MISMATCH));
        switch (skipType) {
        case SKIP_REF: 
            comparedSize += refInstr.length;
            refCsip += refInstr.length;
            debug("Skipping over reference instruction mismatch, allowed " + to_string(refSkipCount) + " out of " + to_string(options.refSkip) + ", destination " + refCsip.toString());
            break;
        case SKIP_TGT:
            // rewind reference position if it was skipped before
            if (refSkipOrigin.isValid()) {
                comparedSize -= refCsip.offset - refSkipOrigin.offset;
                refCsip = refSkipOrigin;
            }
            tgtCsip += tgtInstr.length;
            debug("Skipping over target instruction mismatch, allowed " + to_string(tgtSkipCount)  + " out of " + to_string(options.tgtSkip) + ", destination " + tgtCsip.toString());
            break;
        default:
            throw LogicError("Unexpected: no skip despite mismatch");
        }
        break;
    case CMP_VARIANT:
        comparedSize += refInstr.length;
        refCsip += refInstr.length;
        // in case of a variant match, the instruction pointer in the target binary will have already been advanced by instructionsMatch()
        debug("Variant match detected, comparison will continue at " + tgtCsip.toString());
        break;
    default:
        // normal case, advance both reference and target positions
        comparedSize += refInstr.length;
        refCsip += refInstr.length;
        tgtCsip += tgtInstr.length;
        break;
    }
}

bool Analyzer::checkComparisonStop() {
    // an end of a routine block is a hard stop, we do not want to go into unreachable areas which may contain invalid opcodes (e.g. data mixed with code)
    // TODO: need to handle case where we are skipping right now
    if (compareBlock.isValid() && refCsip > compareBlock.end) {
        verbose("Reached end of routine block @ "s + compareBlock.end.toString());
        // if the current routine still contains reachable blocks after the current location, add the start of the next one to the back of the queue,
        // so it gets picked up immediately on the next iteration of the outer loop
        const Block rb = routine.nextReachable(refCsip);
        if (rb.isValid()) {
            verbose("Routine still contains reachable blocks, next @ " + rb.toString());
            scanQueue.saveJump(rb.begin, {});
            if (!offMap.getCode(rb.begin).isValid()) {
                // the offset map between the reference and the target does not have a matching entry for the next reachable block's destination,
                // so the comparison would fail - last ditch attempt is to try and record a "guess" offset mapping before jumping there,
                // based on the hope that the size of the unreachable block matches in the target
                // TODO: make sure an instruction matches at the destination before actually recording the mapping
                const Address guess = tgtCsip + (rb.begin - refCsip);
                debug("Recording guess offset mapping based on unreachable block size: " + rb.begin.toString() + " -> " + guess.toString());
                offMap.setCode(rb.begin, guess);
            }
        }
        else {
            verbose("Completed comparison of routine " + routine.name + ", no more reachable blocks");
        }
        return true;
    }

    // reached predefined stop address
    if (options.stopAddr.isValid() && refCsip >= options.stopAddr) {
        verbose("Reached stop address: " + refCsip.toString());
        return true;
    }
    return false;
}

// compare instructions between two executables over a contiguous block
bool Analyzer::comparisonLoop(const Executable &ref, const Executable &tgt, const RoutineMap &refMap, RoutineMap &tgtMap) {
    refSkipCount = tgtSkipCount = 0;
    const RoutineEntrypoint tgtEp = tgtQueue.getEntrypoint(routine.name);
    if (!tgtEp.addr.isValid()) {
        tgtQueue.dumpEntrypoints();
        debug("Unable to find target entrypoint for routine " + routine.name);
    }
    while (true) {
        // if we ran outside of the code extents, consider the comparison successful
        if (!ref.contains(refCsip) || !tgt.contains(tgtCsip)) {
            debug("Advanced past code extents: csip = "s + refCsip.toString() + " / " + tgtCsip.toString() + " vs extents " + ref.extents().toString() 
                + " / " + tgt.extents().toString());
            // make sure we are not skipping instructions
            // TODO: make this non-fatal, just make the skip fail
            if (refSkipCount || tgtSkipCount) return false;
            else break;
        }

        // decode instructions
        Instruction 
            refInstr{refCsip, ref.codePointer(refCsip)}, 
            tgtInstr{tgtCsip, tgt.codePointer(tgtCsip)};
        
        // mark this instruction as visited
        scanQueue.setRoutineId(refCsip.toLinear(), refInstr.length, VISITED_ID);
        tgtQueue.setRoutineId(tgtCsip.toLinear(), tgtInstr.length, tgtEp.id);

        // compare instructions
        if (!compareInstructions(ref, tgt, refInstr, tgtInstr)) {
            comparisonSummary(ref, refMap, false);
            return false;
        }

        // comparison result okay (instructions match or skip permitted), interpret the instructions
        // instruction is a call, save destination to the comparison queue 
        if (!options.noCall && refInstr.isCall() && tgtInstr.isCall()) {
            const Branch 
                refBranch = getBranch(ref, refInstr, {}),
                tgtBranch = getBranch(tgt, tgtInstr, {});
            // if the destination of the branch can be established, place it in the compare queue
            if (scanQueue.saveBranch(refBranch, {}, ref.extents())) {
                // if the branch destination was accepted, save the address mapping of the branch destination between the reference and target
                offMap.codeMatch(refBranch.destination, tgtBranch.destination);
            }
            const Routine refRoutine = refMap.getRoutine(refBranch.destination);
            if (refRoutine.isValid()) {
                debug("Registering target entrypoint for routine " + refRoutine.name);
                tgtQueue.saveCall(tgtBranch.destination, {}, tgtInstr.isNearBranch(), refRoutine.name);
            }
        }
        // instruction is a jump, save the relationship between the reference and the target addresses into the offset map
        // TODO: isn't this already handled in instructionsMatch()?
        else if (refInstr.isJump() && tgtInstr.isJump() && skipType == SKIP_NONE) {
            const Branch 
                refBranch = getBranch(ref, refInstr, {}),
                tgtBranch = getBranch(tgt, tgtInstr, {});
            if (refBranch.destination.isValid() && tgtBranch.destination.isValid()) {
                offMap.codeMatch(refBranch.destination, tgtBranch.destination);
            }
        }

        // adjust position in compared executables for next iteration
        advanceComparison(refInstr, tgtInstr);

        // check loop termination conditions
        if (checkComparisonStop()) {
            // // close block in target executable and add to its routine map
            // Routine &tgtRoutine = tgtMap.getMutableRoutine(routine.name);
            // targetBlock.end = tgtCsip - 1;
            // tgtRoutine.reachable.push_back(targetBlock);
            // debug("Closed target block " + targetBlock.toString() + " for routine " + tgtRoutine.name + " and placed in map");
            break;
        }
    } // iterate over instructions at current comparison location

    return true;
}

Branch Analyzer::getBranch(const Executable &exe, const Instruction &i, const RegisterState &regs) const {
    Branch branch;
    branch.isCall = false;
    branch.isUnconditional = false;
    branch.isNear = true;
    const Address &addr = i.addr;
    switch (i.iclass) {
    // conditional jump
    case INS_JMP_IF:
        branch.destination = i.destinationAddress();
        searchMessage(addr, "encountered conditional near jump to "s + branch.destination.toString());
        break;
    // unconditional jumps
    case INS_JMP:
        switch (i.opcode) {
        case OP_JMP_Jb: 
        case OP_JMP_Jv: 
            branch.destination = i.destinationAddress();
            branch.isUnconditional = true;
            searchMessage(addr, "encountered unconditional near jump to "s + branch.destination.toString());
            break;
        case OP_GRP5_Ev:
            branch.isUnconditional = true;
            searchMessage(addr, "unknown near jump target: "s + i.toString());
            debug(regs.toString());
            break; 
        default: 
            throw AnalysisError("Unsupported jump opcode: "s + hexVal(i.opcode));
        }
        break;
    case INS_JMP_FAR:
        if (i.op1.type == OPR_IMM32) {
            branch.destination = Address{i.op1.immval.u32}; 
            branch.isUnconditional = true;
            branch.isNear = false;
            searchMessage(addr, "encountered unconditional far jump to "s + branch.destination.toString());
        }
        else {
            searchMessage(addr, "unknown far jump target: "s + i.toString());
            debug(regs.toString());
        }
        break;
    // loops
    case INS_LOOP:
    case INS_LOOPNZ:
    case INS_LOOPZ:
        branch.destination = i.destinationAddress();
        searchMessage(addr, "encountered loop to "s + branch.destination.toString());
        break;
    // calls
    case INS_CALL:
        if (i.op1.type == OPR_IMM16) {
            branch.destination = i.destinationAddress();
            branch.isCall = true;
            searchMessage(addr, "encountered near call to "s + branch.destination.toString());
        }
        else if (operandIsReg(i.op1.type) && regs.isKnown(i.op1.regId())) {
            branch.destination = {i.addr.segment, regs.getValue(i.op1.regId())};
            branch.isCall = true;
            searchMessage(addr, "encountered near call through register to "s + branch.destination.toString());
        }
        else if (operandIsMemImmediate(i.op1.type) && regs.isKnown(REG_DS)) {
            // need to read call destination offset from memory
            Address memAddr{regs.getValue(REG_DS), i.op1.immval.u16};
            if (exe.contains(memAddr)) {
                branch.destination = Address{i.addr.segment, exe.getCode().readWord(memAddr)};
                branch.isCall = true;
                searchMessage(addr, "encountered near call through mem pointer to "s + branch.destination.toString());
            }
            else debug("mem pointer of call destination outside code extents: " + memAddr.toString());
        }
        else {
            searchMessage(addr, "unknown near call target: "s + i.toString());
            debug(regs.toString());
        } 
        break;
    case INS_CALL_FAR:
        if (i.op1.type == OPR_IMM32) {
            branch.destination = Address(DWORD_SEGMENT(i.op1.immval.u32), DWORD_OFFSET(i.op1.immval.u32));
            branch.isCall = true;
            branch.isNear = false;
            searchMessage(addr, "encountered far call to "s + branch.destination.toString());
        }
        else {
            searchMessage(addr, "unknown far call target: "s + i.toString());
            debug(regs.toString());
        }
        break;
    default:
        throw AnalysisError("Instruction is not a branch: "s + i.toString() + ", class = " + instr_class_name(i.iclass));
    }
    return branch;
}

// dictionary of equivalent instruction sequences for variant-enabled comparison
// TODO: support user-supplied equivalence dictionary 
// TODO: do not hardcode, place in text file
// TODO: automatic reverse match generation
// TODO: replace strings with Instruction-s, support more flexible matching?
static const map<string, vector<vector<string>>> INSTR_VARIANT = {
    { "add sp, 0x2", { 
            { "pop cx" }, 
            { "inc sp", "inc sp" },
        },
    },
    { "add sp, 0x4", { 
            { "pop cx", "pop cx" }, 
        },
    },
    { "sub ax, ax", { 
            { "xor ax, ax" }, 
        },
    },    
};


Analyzer::ComparisonResult Analyzer::instructionsMatch(const Executable &ref, const Executable &tgt, const Instruction &refInstr, Instruction tgtInstr) {
    if (options.ignoreDiff) return CMP_MATCH;

    auto insResult = refInstr.match(tgtInstr);
    if (insResult == INS_MATCH_FULL) return CMP_MATCH;

    bool match = false;
    // instructions differ in value of immediate or memory offset
    if (insResult == INS_MATCH_DIFF || insResult == INS_MATCH_DIFFOP1 || insResult == INS_MATCH_DIFFOP2) {
        if (refInstr.isBranch()) {
            const Branch 
                refBranch = getBranch(ref, refInstr, {}), 
                tgtObranch = getBranch(tgt, tgtInstr, {});
            if (refBranch.destination.isValid() && tgtObranch.destination.isValid()) {
                match = offMap.codeMatch(refBranch.destination, tgtObranch.destination);
                if (!match) debug("Instruction mismatch on branch destination");
                // near jumps are usually used within a routine to handle looping and conditions,
                // so a different value (relative jump amount) might mean a wrong flow
                // -- mark with a different result value to be highlighted
                else if (refInstr.isNearJump()) return CMP_DIFFTGT;
            }
            // special case of jmp vs jmp short - allow only if variants enabled
            if (match && refInstr.opcode != tgtInstr.opcode && (refInstr.isUnconditionalJump() || tgtInstr.isUnconditionalJump())) {
                if (options.variant) {
                    verbose(output_color(OUT_YELLOW) + compareStatus(refInstr, tgtInstr, true, INS_MATCH_DIFF) + output_color(OUT_DEFAULT));
                    tgtCsip += tgtInstr.length;
                    return CMP_VARIANT;
                }
                else return CMP_MISMATCH;
            }
        }
        // iterate over operands, either one or both could be different, so check if the difference is acceptable
        for (int opidx = 1; opidx <= 2; ++opidx) {
            const Instruction::Operand *op = nullptr;
            switch(opidx) {
            case 1: if (insResult != INS_MATCH_DIFFOP2) op = &refInstr.op1; break;
            case 2: if (insResult != INS_MATCH_DIFFOP1) op = &refInstr.op2; break;
            }
            if (op == nullptr) continue;

            if (operandIsMemWithOffset(op->type)) {
                // in strict mode, the offsets are expected to be exactly matching, with no translation
                if (options.strict) {
                    debug("Mismatching due to offset difference in strict mode");
                    return CMP_MISMATCH;
                }
                // otherwise, apply mapping
                SOffset refOfs = refInstr.memOffset(), tgtOfs = tgtInstr.memOffset();
                Register segReg = refInstr.memSegmentId();
                switch (segReg) {
                case REG_CS:
                    match = offMap.codeMatch(refOfs, tgtOfs);
                    if (!match) verbose("Instruction mismatch due to code segment offset mapping conflict");
                    break;
                case REG_ES: /* TODO: come up with something better */
                case REG_DS:
                    match = offMap.dataMatch(refOfs, tgtOfs);
                    if (!match) verbose("Instruction mismatch due to data segment offset mapping conflict");
                    break;
                case REG_SS:
                    if (!options.strict) {
                        match = offMap.stackMatch(refOfs, tgtOfs);
                        if (!match) verbose("Instruction mismatch due to stack segment offset mapping conflict");
                    }
                    break;
                default:
                    throw AnalysisError("Unsupported segment register in instruction comparison: " + regName(segReg));
                    break;
                }
                return match ? CMP_DIFFVAL : CMP_MISMATCH;
            }
            else if (operandIsImmediate(op->type) && !options.strict) {
                debug("Ignoring immediate value difference in loose mode");
                return CMP_DIFFVAL;
            }
        }
    }
    
    if (match) return CMP_MATCH;
    // check for a variant match if allowed by options
    else if (options.variant && INSTR_VARIANT.count(refInstr.toString())) {
        // get vector of allowed variants (themselves vectors of strings)
        const auto &variants = INSTR_VARIANT.at(refInstr.toString());
        debug("Found "s + to_string(variants.size()) + " variants for instruction '" + refInstr.toString() + "'");
        // compose string for showing the variant comparison instructions
        string statusStr = compareStatus(refInstr, tgtInstr, true, INS_MATCH_DIFF);
        string variantStr;
        // iterate over the possible variants of this reference instruction
        for (auto &v : variants) {
            variantStr.clear();
            match = true;
            // temporary code pointer for the target binary while we scan its instructions ahead
            Address tmpCsip = tgtCsip;
            int idx = 0;
            // iterate over instructions inside this variant
            for (auto &istr: v) {
                debug(tmpCsip.toString() + ": " + tgtInstr.toString() + " == " + istr + " ? (" + to_string(idx+1) + "/" + to_string(v.size()) + ")");
                // stringwise compare the next instruction in the variant to the current instruction
                if (tgtInstr.toString() != istr) { match = false; break; }
                // if this is not the last instruction in the variant, read the next instruction from the target binary
                tmpCsip += tgtInstr.length;
                if (++idx < v.size()) {
                    tgtInstr = Instruction{tmpCsip, tgt.codePointer(tmpCsip)};
                    variantStr += "\n" + compareStatus(Instruction(), tgtInstr, true);
                }
            }
            if (match) {
                debug("Got variant match, advancing target binary to " + tmpCsip.toString());
                verbose(output_color(OUT_YELLOW) + statusStr + variantStr + output_color(OUT_DEFAULT));
                // in the case of a match, need to update the actual instruction pointer in the target binary to account for the instructions we skipped
                tgtCsip = tmpCsip;
                return CMP_VARIANT;
            }
        }
    }
    
    return CMP_MISMATCH;
}

void Analyzer::diffContext(const Executable &ref, const Executable &tgt) const {
    const int CONTEXT_COUNT = options.ctxCount;
    Address a1 = refCsip; 
    Address a2 = tgtCsip;
    verbose("--- Context information for up to " + to_string(CONTEXT_COUNT) + " additional instructions after mismatch location:");
    Instruction i1, i2;
    for (int i = 0; i <= CONTEXT_COUNT; ++i) {
        // make sure we are within code extents in both executables
        if (!ref.contains(a1) || !tgt.contains(a2)) break;
        i1 = Instruction{a1, ref.codePointer(a1)},
        i2 = Instruction{a2, tgt.codePointer(a2)};
        if (i != 0) verbose(compareStatus(i1, i2, true));
        a1 += i1.length;
        a2 += i2.length;
    }
}

// display skipped instructions after a definite match or mismatch found, impossible to display as instructions are scanned because we don't know
// how many will be skipped in advance
void Analyzer::skipContext(const Executable &ref, const Executable &tgt) const {
    Address 
        refAddr = refSkipOrigin,
        tgtAddr = tgtSkipOrigin; 
    Size 
        refSkipped = refSkipCount,
        tgtSkipped = tgtSkipCount;
    while (refSkipped > 0 || tgtSkipped > 0) {
        Instruction refInstr, tgtInstr;
        if (refSkipped > 0) {
            refInstr = {refAddr, ref.codePointer(refAddr)};
            refSkipped--;
            refAddr += refInstr.length;
        }
        if (tgtSkipped > 0) {
            tgtInstr = {tgtAddr, tgt.codePointer(tgtAddr)};
            tgtSkipped--;
            tgtAddr += tgtInstr.length;
        }
        verbose(output_color(OUT_YELLOW) + compareStatus(refInstr, tgtInstr, true, INS_MATCH_DIFF) + " [skip]" + output_color(OUT_DEFAULT));
    }
}

void Analyzer::calculateStats(const RoutineMap &routineMap) {
    if (routineMap.empty()) return;
    routineSumSize = reachableSize = unreachableSize = excludedSize = excludedCount = excludedReachableSize = missedSize = ignoredSize = 0;
    missedNames.clear();
    for (Size i = 0; i < routineMap.routineCount(); i++) {
        // gather static routine map stats
        const Routine r = routineMap.getRoutine(i);
        routineSumSize += r.size();
        reachableSize += r.reachableSize();
        unreachableSize += r.unreachableSize();
        if (r.ignore || (r.assembly && !options.checkAsm)) {
            excludedCount++;
            excludedSize += r.size();
            excludedReachableSize += r.reachableSize();
        }
        // check against routines which we actually visited at runtime
        // report routines in map which were not visited as missed, unless they were assembly 
        // and we are not in checkAsm mode
        else if (routineNames.count(r.name) == 0 && (!r.assembly || options.checkAsm)) {
            missedSize += r.size();
            missedNames.insert(r.name);
        }
        // sum up actual encountered but ignored area during comparison
        if (excludedNames.count(r.name)) {
            ignoredSize += r.size();
        }
    }    
}

// display comparison statistics
void Analyzer::comparisonSummary(const Executable &ref, const RoutineMap &routineMap, const bool showMissed) {
    // TODO: display total size of code segments between load module and routine map size
    if (routineMap.empty()) return;
    const Size 
        visitedCount = routineNames.size(),
        ignoredCount = excludedNames.size(),
        routineMapSize = routineMap.routineCount(),
        loadModuleSize = ref.size();

    calculateStats(routineMap);

    ostringstream msg;
    msg << "Load module of executable is " << sizeStr(loadModuleSize) << " bytes"
        << endl << "--- Routine map stats (static):" << endl
        << "Routine map of " << routineMapSize << " routines covers " << sizeStr(routineSumSize) 
        << " bytes (" << ratioStr(routineSumSize,loadModuleSize) << " of the load module)"
        << endl
        << "Reachable code totals " << sizeStr(reachableSize) << " bytes (" << ratioStr(reachableSize, routineSumSize) << " of the mapped area)" 
        << endl
        << "Unreachable code totals " << sizeStr(unreachableSize) << " bytes (" << ratioStr(unreachableSize, routineSumSize) << " of the mapped area)" << endl;
    if (excludedCount) {
        msg << "Excluded " << excludedCount << " routines take " << sizeStr(excludedSize) 
            << " bytes ("  << ratioStr(excludedSize, routineSumSize) << " of the mapped area)"
            << endl
            << "Reachable area of excluded routines is " << sizeStr(excludedReachableSize) << " bytes (" << ratioStr(excludedReachableSize, reachableSize) << " of the reachable area)" << endl;
    }
    msg << "--- Comparison run stats (dynamic):" << endl
        << "Seen " << to_string(visitedCount) << " routines, visited " << visitedCount - ignoredCount
        << " and compared " << sizeStr(comparedSize) << " bytes of opcodes inside (" << ratioStr(comparedSize, reachableSize) << " of the reachable area)"
        << endl
        << "Ignored (seen but excluded) " << ignoredCount << " routines totaling " << sizeStr(ignoredSize) << " bytes (" << ratioStr(ignoredSize, reachableSize) << " of the reachable area)"
        << endl
        << "Practical coverage (visited & compared + ignored) is " << sizeStr(comparedSize + ignoredSize)
        << " (" << output_color(OUT_GREEN) << ratioStr(comparedSize + ignoredSize, reachableSize) << output_color(OUT_DEFAULT) << " of the reachable area)"
        << endl
        << "Theoretical(*) coverage (visited & compared + reachable excluded area) is " << sizeStr(comparedSize + excludedReachableSize) 
        << " (" << output_color(OUT_GREEN) << ratioStr(comparedSize + excludedReachableSize, reachableSize) << output_color(OUT_DEFAULT) << " of the reachable area)";
    if (missedNames.size()) {
        msg << endl
            << "Missed (not seen and not excluded) " << missedNames.size() 
            << " routines totaling " << sizeStr(missedSize) 
            << " bytes (" << output_color(OUT_RED) << ratioStr(missedSize, routineSumSize) << output_color(OUT_DEFAULT) << " of the covered area)";
        if (showMissed) for (const auto &n : missedNames) {
            const Routine r = routineMap.getRoutine(n);
            if (!r.isValid()) throw LogicError("Unable to find missed routine " + n + " in routine map");
            msg << endl << r.toString(false);
        }
    }
    msg << endl 
        << "(*) Any routines called only by ignored routines have not been seen and will lower the practical score," << endl 
        << "    but theoretically if we stepped into ignored routines, we would have seen and ignored any that were excluded.";
    verbose(msg.str());
}<|MERGE_RESOLUTION|>--- conflicted
+++ resolved
@@ -191,13 +191,8 @@
     mapFile << "      ";
     for (int i = 0; i < 16; ++i) mapFile << hex << setw(5) << setfill(' ') << i << " ";
     mapFile << endl;
-<<<<<<< HEAD
-    Offset start = origin.toLinear();
-    Size size = visited.size();
-=======
     const Offset start = origin.toLinear();
     const Size size = visited.size();
->>>>>>> 7c302274
     info("Dumping visited map of size "s + hexVal(size) + " starting at " + hexVal(start) + " to " + path);
     for (Offset mapOffset = start; mapOffset < start + size; ++mapOffset) {
         const auto id = getRoutineId(mapOffset);
@@ -553,11 +548,7 @@
         debug("No missed routines detected");
         return;
     }
-<<<<<<< HEAD
-    verbose("Discovered " + to_string(missedCount) + " missed routines, pushing to search queue");
-=======
-    debug("Adding " + to_string(missedNames.size()) + " missed routines to queue");
->>>>>>> 7c302274
+    debug("Adding " + to_string(missedCount) + " missed routines to queue");
     // go over missed routines, manually insert entrypoints into comparison location queue
     for (const auto &rn : missedNames) {
         const Routine mr = refMap.getRoutine(rn);
